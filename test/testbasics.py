"""Unit tests using basic pipeline modules

   Note: many of these tests simply make sure the module compiles and runs
         - we need more extensive tests with stable data feeds!
"""

import unittest

from pipe2py import Context
import pipe2py.compile

import os.path
import fileinput
try:
    import json
    json.loads # test access to the attributes of the right json module
except (ImportError, AttributeError):
    import simplejson as json


class TestBasics(unittest.TestCase):
    """Test a few sample pipelines

       Note: asserting post-conditions for these is almost impossible because
             many use live sources.

             See createtest.py for an attempt at creating a stable test-suite.
    """

    def setUp(self):
        """Compile common subpipe"""
        self.context = Context(test=True)
        name = "pipe_2de0e4517ed76082dcddf66f7b218057"
        pipe_def = self._get_pipe_def("%s.json" % name)
        fp = open("%s.py" % name, "w")   #todo confirm file overwrite
        print >>fp, pipe2py.compile.parse_and_write_pipe(self.context, pipe_def, pipe_name=name)
        fp.close()

    def tearDown(self):
        name = "pipe_2de0e4517ed76082dcddf66f7b218057"
        os.remove("%s.py" % name)

    def _get_pipe_def(self, filename):
        pjson = []
        try:
            for line in fileinput.input(filename):
                pjson.append(line)
        except:
            for line in fileinput.input("pipelines/%s" % filename):
                pjson.append(line)
        pjson = "".join(pjson)
        pipe_def = json.loads(pjson)

        return pipe_def


    def test_feed(self):
        """Loads a simple test pipeline and compiles and executes it to check the results

           TODO: have these tests iterate over a number of test pipelines
        """
        pipe_def = self._get_pipe_def("testpipe1.json")
        p = pipe2py.compile.parse_and_build_pipe(self.context, pipe_def)

        count = 0
        for i in p:
            count += 1
            self.assertTrue("the" in i.get('description'))

        self.assertEqual(count, 0)  #note: changed to 0 since feedparser fails to open file:// resources

    def test_simplest(self):
        """Loads the RTW simple test pipeline and compiles and executes it to check the results
        """
        pipe_def = self._get_pipe_def("pipe_2de0e4517ed76082dcddf66f7b218057.json")
        p = pipe2py.compile.parse_and_build_pipe(self.context, pipe_def)

        count = 0
        for i in p:
            count += 1

        self.assertTrue(count > 0)

    #Note: this test will be skipped for now
    # - it requires a TermExtractor module which isn't top of the list
    #def test_simpletagger(self):
        #"""Loads the RTW simple tagger pipeline and compiles and executes it to check the results
        #"""Note: uses a subpipe pipe_2de0e4517ed76082dcddf66f7b218057 (assumes its been compiled to a .py file - see test setUp)
        #"""
        #pipe_def = self._get_pipe_def("pipe_93abb8500bd41d56a37e8885094c8d10.json")
        #p = pipe2py.compile.parse_and_build_pipe(self.context, pipe_def)

        ##todo: check the data!
        #count = 0
        #for i in p:
            #count += 1

        #self.assertTrue(count > 0)

    def test_filtered_multiple_sources(self):
        """Loads the filter multiple sources pipeline and compiles and executes it to check the results
           Note: uses a subpipe pipe_2de0e4517ed76082dcddf66f7b218057 (assumes its been compiled to a .py file - see test setUp)
        """
        pipe_def = self._get_pipe_def("pipe_c1cfa58f96243cea6ff50a12fc50c984.json")
        p = pipe2py.compile.parse_and_build_pipe(self.context, pipe_def)

        #todo: check the data!
        count = 0
        for i in p:
            count += 1

        self.assertTrue(count > 0)

    def test_urlbuilder(self):
        """Loads the RTW URL Builder test pipeline and compiles and executes it to check the results
        """
        pipe_def = self._get_pipe_def("pipe_e519dd393f943315f7e4128d19db2eac.json")
        p = pipe2py.compile.parse_and_build_pipe(self.context, pipe_def)

        #todo: check the data!
        count = 0
        for i in p:
            count += 1

        #self.assertTrue(count > 0)

    def test_urlbuilder_loop(self):
        """Loads a pipeline containing a URL builder in a loop
        """
        pipe_def = self._get_pipe_def("pipe_e65397e116d7754da0dd23425f1f0af1.json")
        p = pipe2py.compile.parse_and_build_pipe(self.context, pipe_def)

        #todo: check the data!
        count = 0
        for i in p:
            count += 1

        self.assertTrue(count > 0)
<<<<<<< HEAD
        
=======

    def test_twitter_caption_search(self):
        """Loads the Twitter Caption Search pipeline and compiles and executes it to check the results
        """
        pipe_def = self._get_pipe_def("pipe_eb3e27f8f1841835fdfd279cd96ff9d8.json")
        p = pipe2py.compile.parse_and_build_pipe(self.context, pipe_def)

        #todo: check the data!
        count = 0
        for i in p:
            count += 1

        self.assertTrue(count > 0)

>>>>>>> d5064606
    def test_loop_example(self):
        """Loads the loop example pipeline and compiles and executes it to check the results
        """
        pipe_def = self._get_pipe_def("pipe_dAI_R_FS3BG6fTKsAsqenA.json")
        p = pipe2py.compile.parse_and_build_pipe(self.context, pipe_def)

        #todo: check the data! e.g. pubdate etc.
        count = 0
        for i in p:
            count += 1

        self.assertTrue(count == 1)
        self.assertEqual(i['title'], " THIS TSUNAMI ADVISORY IS FOR ALASKA/ BRITISH COLUMBIA/ WASHINGTON/ OREGON\n            AND CALIFORNIA ONLY\n             (Severe)")
        #todo: Yahoo actually returns white space like in the following:
        # self.assertEqual(i['title'], "THIS TSUNAMI ADVISORY IS FOR ALASKA/ BRITISH COLUMBIA/ WASHINGTON/ OREGON AND CALIFORNIA ONLY (Severe)")

    def test_european_performance_cars(self):
        """Loads a pipeline containing a sort
        """
        pipe_def = self._get_pipe_def("pipe_8NMkiTW32xGvMbDKruymrA.json")
        p = pipe2py.compile.parse_and_build_pipe(self.context, pipe_def)

        #todo: check the data! e.g. pubdate etc.
        count = 0
        for i in p:
            count += 1

        self.assertTrue(count > 0)

    #todo: need tests with single and mult-part key

    def test_twitter(self):
        """Loads a pipeline containing a loop, complex regex etc. for twitter
        """
        pipe_def = self._get_pipe_def("pipe_ac45e9eb9b0174a4e53f23c4c9903c3f.json")
        p = pipe2py.compile.parse_and_build_pipe(self.context, pipe_def)

        #todo: check the data! e.g. pubdate etc.
        count = 0
        for i in p:
            count += 1

    def test_reverse_truncate(self):
        """Loads a pipeline containing a reverse and truncate
        """
        pipe_def = self._get_pipe_def("pipe_58a53262da5a095fe7a0d6d905cc4db6.json")
        p = pipe2py.compile.parse_and_build_pipe(self.context, pipe_def)

        count = 0
        prev_title = None
        for i in p:
            self.assertTrue(not prev_title or i['title'] < prev_title)
            prev_title = i['title']
            count += 1

        self.assertTrue(count == 3)

    def test_count_truncate(self):
        """Loads a pipeline containing a count and truncate
        """
        pipe_def = self._get_pipe_def("pipe_58a53262da5a095fe7a0d6d905cc4db6.json")
        p = pipe2py.compile.parse_and_build_pipe(self.context, pipe_def)

        #todo: check the data! e.g. pubdate etc.
        count = 0
        for i in p:
            count += 1

        self.assertTrue(count == 3)

    def test_tail(self):
        """Loads a pipeline containing a tail
        """
        pipe_def = self._get_pipe_def("pipe_06c4c44316efb0f5f16e4e7fa4589ba2.json")
        p = pipe2py.compile.parse_and_build_pipe(self.context, pipe_def)

        #todo: check the data!
        count = 0
        for i in p:
            count += 1

        self.assertTrue(count > 0)

    def test_yql(self):
        """Loads a pipeline containing a yql query
        """
        pipe_def = self._get_pipe_def("pipe_80fb3dfc08abfa7e27befe9306fc3ded.json")
        p = pipe2py.compile.parse_and_build_pipe(self.context, pipe_def)

        count = 0
        for i in p:
            count += 1
            self.assertTrue(i['title'] == i['a']['content'])

        self.assertTrue(count > 0)

    def test_itembuilder(self):
        """Loads a pipeline containing an itembuilder
        """
        pipe_def = self._get_pipe_def("pipe_b96287458de001ad62a637095df33ad5.json")
        p = pipe2py.compile.parse_and_build_pipe(self.context, pipe_def)

        count = 0
        match = 0
        for i in p:
            count += 1
            if i == {u'attrpath': {u'attr2': u'VAL2'}, u'ATTR1': u'VAL1'}:
                match +=1
            if i == {u'longpath': {u'attrpath': {u'attr3': u'val3'}}, u'attrpath': {u'attr2': u'val2', u'attr3': u'extVal'}, u'attr1': u'val1'}:
                match +=1

        self.assertTrue(count == 2)
        self.assertTrue(match == 2)

    def test_rssitembuilder(self):
        """Loads a pipeline containing an rssitembuilder
        """
        pipe_def = self._get_pipe_def("pipe_1166de33b0ea6936d96808717355beaa.json")
        p = pipe2py.compile.parse_and_build_pipe(self.context, pipe_def)

        count = 0
        match = 0
        for i in p:
            count += 1
            if i == {'media:thumbnail': {'url': u'http://example.com/a.jpg'}, u'link': u'http://example.com/test.php?this=that', u'description': u'b', u'y:title': u'a', u'title': u'a'}:
                match +=1
            if i == {u'newtitle': u'NEWTITLE', u'loop:itembuilder': [{u'description': {u'content': u'DESCRIPTION'}, u'title': u'NEWTITLE'}], u'title': u'TITLE1'}:
                match +=1
            if i == {u'newtitle': u'NEWTITLE', u'loop:itembuilder': [{u'description': {u'content': u'DESCRIPTION'}, u'title': u'NEWTITLE'}], u'title': u'TITLE2'}:
                match +=1

        self.assertTrue(count == 3)
        self.assertTrue(match == 3)

    def test_csv(self):
        """Loads a pipeline containing a csv source
        """
        pipe_def = self._get_pipe_def("pipe_UuvYtuMe3hGDsmRgPm7D0g.json")
        p = pipe2py.compile.parse_and_build_pipe(self.context, pipe_def)

        count = 0
        for i in p:
            count += 1
            self.assertTrue(i == {u'FamilyNumOfJourneys': u'0', u'Member': u'Lancaster', u'MPOtherEuropean': u'0',
                                  u'FamilyTotal': u'0', u'OfficeRunningCosts': u'19848', u'MPOtherRail': u'233',
                                  u'CostofStayingAwayFromMainHome': u'22541', u'StationeryAssocdPostageCosts': u'3471',
                                  u'CommsAllowance': u'9767', u'Mileage': u'3358', u'MPMisc': u'20',
                                  u'title': u'Mr Mark Lancaster',
                                  u'description': u'Total allowances claimed, inc travel: 151619<br>Total basic allowances claimed, ex travel: 146282<br>Total Travel claimed: 5337<br>MP Mileage: 3358<br>MP Rail Travel: 1473<br>MP Air Travel: 0<br>Cost of staying away from main home: 22541<br>London Supplement: 0<br>Office Running Costs: 19848<br>Staffing Costs: 88283',
                                  u'TotalAllowancesClaimedIncTravel': u'151619', u'SpouseTotal': u'31',
                                  u'EmployeeTotal': u'222', u'MPRail': u'1473', u'LondonSupplement': u'0',
                                  u'StaffingCosts': u'88283', u'EmployeeNumOfJourneys': u'21',
                                  u'CentrallyPurchasedStationery': u'1149', u'TotalBasicAllowancesExcTravel': u'146282',
                                  u'CentralITProvision': u'1223', u'StaffCoverAndOtherCosts': u'0',
                                  u'firstName': u'Mr Mark', u'MPOtherAir': u'0', u'MPOtherMileage': u'0',
                                  u'TotalTravelClaimed': u'5337', u'MPAir': u'0', u'SpouseNumOfJourneys': u'1'})

        self.assertTrue(count > 0)

    def test_unique(self):
        """Loads a pipeline containing a unique
        """
        pipe_def = self._get_pipe_def("pipe_1I75yiUv3BGhgVWjjUnRlg.json")
        p = pipe2py.compile.parse_and_build_pipe(self.context, pipe_def)

        #todo: check the data! e.g. pubdate etc.
        creators = set()
        for i in p:
            if i.get('dc:creator') in creators:
                self.fail()
            creators.add(i.get('dc:creator'))

    def test_describe_input(self):
        """Loads a pipeline but just gets the input requirements
        """
        pipe_def = self._get_pipe_def("pipe_5fabfc509a8e44342941060c7c7d0340.json")
        self.context.describe_input = True
        inputs = pipe2py.compile.parse_and_build_pipe(self.context, pipe_def)

        self.assertTrue(inputs, [(u'', u'dateinput1', u'dateinput1', u'datetime', u'10/14/2010'),
                                 (u'', u'locationinput1', u'locationinput1', u'location', u'isle of wight, uk'),
                                 (u'', u'numberinput1', u'numberinput1', u'number', u'12121'),
                                 (u'', u'privateinput1', u'privateinput1', u'text', u''),
                                 (u'', u'textinput1', u'textinput1', u'text', u'This is default text - is there debug text too?'),
                                 (u'', u'urlinput1', u'urlinput1', u'url', u'http://example.com')])

    #removed: data too unstable: get a local copy
    #def test_namespaceless_xml_input(self):
        #"""Loads a pipeline containing deep xml source with no namespace
        #"""
        #pipe_def = self._get_pipe_def("pipe_402e244d09a4146cd80421c6628eb6d9.json")
        #p = pipe2py.compile.parse_and_build_pipe(self.context, pipe_def)

        #count = 0
        #match = 0
        #for i in p:
            #count += 1
            #t = i['title']
            #if t == 'Lands End to Porthcawl':
                #match +=1
            #if t == 'Brittany':
                #match +=1
            #if t == 'Ravenscar to Hull':
                #match +=1
            ##if t == 'East Coast - Smugglers, Alum and Scarborough Bay':
                ##match +=1
            #if t == "Swanage to Land's End":
                #match +=1
            #if t == 'Heart of the British Isles - A Grand Tour':
                #match +=1

        #self.assertTrue(count == 5)
        #self.assertTrue(match == 5)

    def test_union_just_other(self):
        """Loads a pipeline containing a union with the first input unconnected
           (also tests for re with empty source string
            and reference to 'y:id.value')
        """
        pipe_def = self._get_pipe_def("pipe_6e30c269a69baf92cd420900b0645f88.json")
        p = pipe2py.compile.parse_and_build_pipe(self.context, pipe_def)

        count = 0
        for i in p:
            count += 1
            #todo: check the data!

        self.assertTrue(count > 0)

    def test_submodule_loop(self):
        """Loads a pipeline containing a sub-module in a loop and passing input parameters

           (also tests: json fetch with nested list
                        assign part of loop result
                        also regex multi-part reference
           )

           Note: can be slow
        """
        if True:
            return  #too slow, recently at least: todo: use small, fixed data set to restrict duration
        else:
            #Compile submodule to disk
            self.context = Context(test=True)
            name = "pipe_bd0834cfe6cdacb0bea5569505d330b8"
            pipe_def = self._get_pipe_def("%s.json" % name)
            try:
                fp = open("%s.py" % name, "w")   #todo confirm file overwrite
                print >>fp, pipe2py.compile.parse_and_write_pipe(self.context, pipe_def, pipe_name=name)
                fp.close()

                pipe_def = self._get_pipe_def("pipe_b3d43c00f9e1145ff522fb71ea743e99.json")
                p = pipe2py.compile.parse_and_build_pipe(self.context, pipe_def)

                #todo: check the data!
                count = 0
                for i in p:
                    count += 1
                    self.assertEqual(i['title'], u'Hywel Francis (University of Wales, Swansea (UWS))')
                    break  #lots of data - just make sure it compiles and runs

                self.assertTrue(count > 0)
            finally:
                os.remove("%s.py" % name)
<<<<<<< HEAD
        
=======

    def test_complex_datebuilding(self):
        """Loads a pipeline containing a datebuilder with complex inputs
        """
        pipe_def = self._get_pipe_def("pipe_bd9c0c9793ccaec7582b19f45e24f2e6.json")
        p = pipe2py.compile.parse_and_build_pipe(self.context, pipe_def)

        count = 0
        for i in p:
            count += 1
            #todo: check the data!

        self.assertTrue(count > 0)

>>>>>>> d5064606
    def test_loops_1(self):
        """Loads a pipeline containing a loop
        """
        pipe_def = self._get_pipe_def("pipe_125e9fe8bb5f84526d21bebfec3ad116.json")
        p = pipe2py.compile.parse_and_build_pipe(self.context, pipe_def)

        count = 0
        for i in p:
            count += 1
<<<<<<< HEAD
            #403:
            #self.assertEqual(i, {u'description': u'de', u'language': [u'de'], 
                                 #u'language-url': 'http://ajax.googleapis.com/ajax/services/language/detect?q=Guten+Tag&v=1.0', 
                                 #u'title': u'Guten Tag'})
            self.assertEqual(i, {u'description': None, u'language': None, 
                                 u'language-url': 'http://ajax.googleapis.com/ajax/services/language/detect?q=Guten+Tag&v=1.0', 
=======
            self.assertEqual(i, {u'description': u'de', u'language': [u'de'],
                                 u'language-url': 'http://ajax.googleapis.com/ajax/services/language/detect?q=Guten+Tag&v=1.0',
>>>>>>> d5064606
                                 u'title': u'Guten Tag'})

        self.assertTrue(count == 1)

    def test_feeddiscovery(self):
        """Loads a pipeline containing a feed auto-discovery module plus fetch-feed in a loop with emit all
        """
        pipe_def = self._get_pipe_def("pipe_HrX5bjkv3BGEp9eSy6ky6g.json")
        p = pipe2py.compile.parse_and_build_pipe(self.context, pipe_def)

        count = 0
        for i in p:
            count += 1
            #todo: check the data!

        self.assertTrue(count > 0)

    def test_stringtokeniser(self):
        """Loads a pipeline containing a stringtokeniser
        """
        pipe_def = self._get_pipe_def("pipe_975789b47f17690a21e89b10a702bcbd.json")
        p = pipe2py.compile.parse_and_build_pipe(self.context, pipe_def)

        count = 0
        match = 0
        for i in p:
            count += 1
            if i == {u'title': u'#hashtags'}:
                match += 1
            if i == {u'title': u'#with'}:
                match += 1

        self.assertTrue(count == 2)
        self.assertTrue(match == 2)

    def test_fetchsitefeed(self):
        """Loads a pipeline containing a fetchsitefeed module
        """
        pipe_def = self._get_pipe_def("pipe_551507461cbcb19a828165daad5fe007.json")
        p = pipe2py.compile.parse_and_build_pipe(self.context, pipe_def)

        count = 0
        for i in p:
            count += 1
            #todo: check the data!

        self.assertTrue(count > 0)

    def test_fetchpage(self):
<<<<<<< HEAD
        """Loads a pipeline containing a fetchpage module
        """
        pipe_def = self._get_pipe_def("pipe_9420a757a49ddf11d8b98349abb5bcf4.json")
        p = pipe2py.compile.parse_and_build_pipe(self.context, pipe_def)
        
        count = 0
        for i in p:
            count += 1
            #todo: check the data!
            
        self.assertTrue(count > 0)

    def test_fetchpage_loop(self):
        """Loads a pipeline containing a fetchpage module within a loop
        """
        pipe_def = self._get_pipe_def("pipe_188eca77fd28c96c559f71f5729d91ec.json")
        p = pipe2py.compile.parse_and_build_pipe(self.context, pipe_def)
        
        count = 0
        for i in p:
            count += 1
            #todo: check the data!
            
        self.assertTrue(count > 0)

    def test_split(self):
        """Loads an example pipeline containing a split module
        """
        pipe_def = self._get_pipe_def("pipe_QMrlL_FS3BGlpwryODY80A.json")
        p = pipe2py.compile.parse_and_build_pipe(self.context, pipe_def)
        
        count = 0
        for i in p:
            count += 1
            #todo: check the data!
            
        #todo? self.assertTrue(count > 0)
        
    def test_xpathfetchpage_1(self):
        """Loads a pipeline containing xpathfetchpage
        """
        pipe_def = self._get_pipe_def("pipe_a08134746e30a6dd3a7cb3c0cf098692.json")
        p = pipe2py.compile.parse_and_build_pipe(self.context, pipe_def)
        
        try:
            count = 0
            for i in p:
                self.assertTrue('title' in i)
                
                count += 1
            self.assertTrue(count > 0)
        except ImportError:
            pass  #ignore in case lxml not installed

    def test_simplemath_1(self):
        """Loads a pipeline containing simplemath
        """
        pipe_def = self._get_pipe_def("pipe_zKJifuNS3BGLRQK_GsevXg.json")
        p = pipe2py.compile.parse_and_build_pipe(self.context, pipe_def)
        
        count = 0
        for i in p:
            count += 1
        self.assertTrue(count == 0)  #empty feed
        
    #todo test simplemath divide by zero and check/implement yahoo handling
        
=======
        """Test the fetchpage module
        """

        pipe_def = self._get_pipe_def("pipe_9783855e9f935ea050d828d7d6a83b29.json")
        p = pipe2py.compile.parse_and_build_pipe(self.context, pipe_def)

        print "Hello World"

        self.assertTrue(False)

>>>>>>> d5064606
    #todo test malformed pipeline syntax too

    #todo test pipe compilation too, i.e. compare output against an expected .py file

if __name__ == '__main__':
    unittest.main()<|MERGE_RESOLUTION|>--- conflicted
+++ resolved
@@ -136,9 +136,6 @@
             count += 1
 
         self.assertTrue(count > 0)
-<<<<<<< HEAD
-        
-=======
 
     def test_twitter_caption_search(self):
         """Loads the Twitter Caption Search pipeline and compiles and executes it to check the results
@@ -153,7 +150,6 @@
 
         self.assertTrue(count > 0)
 
->>>>>>> d5064606
     def test_loop_example(self):
         """Loads the loop example pipeline and compiles and executes it to check the results
         """
@@ -418,9 +414,6 @@
                 self.assertTrue(count > 0)
             finally:
                 os.remove("%s.py" % name)
-<<<<<<< HEAD
-        
-=======
 
     def test_complex_datebuilding(self):
         """Loads a pipeline containing a datebuilder with complex inputs
@@ -435,7 +428,6 @@
 
         self.assertTrue(count > 0)
 
->>>>>>> d5064606
     def test_loops_1(self):
         """Loads a pipeline containing a loop
         """
@@ -445,17 +437,18 @@
         count = 0
         for i in p:
             count += 1
-<<<<<<< HEAD
-            #403:
-            #self.assertEqual(i, {u'description': u'de', u'language': [u'de'], 
-                                 #u'language-url': 'http://ajax.googleapis.com/ajax/services/language/detect?q=Guten+Tag&v=1.0', 
-                                 #u'title': u'Guten Tag'})
-            self.assertEqual(i, {u'description': None, u'language': None, 
-                                 u'language-url': 'http://ajax.googleapis.com/ajax/services/language/detect?q=Guten+Tag&v=1.0', 
-=======
+            # 403:
+            # self.assertEqual(
+            #     i, {u'description': u'de', u'language': [u'de'],
+            #         u'language-url': 'http://ajax.googleapis.com/ajax/services/language/detect?q=Guten+Tag&v=1.0',
+            #             u'title': u'Guten Tag'})
+
+            self.assertEqual(i, {u'description': None, u'language': None,
+                                 u'language-url': 'http://ajax.googleapis.com/ajax/services/language/detect?q=Guten+Tag&v=1.0',
+                                 u'title': u'Guten Tag'})
+
             self.assertEqual(i, {u'description': u'de', u'language': [u'de'],
                                  u'language-url': 'http://ajax.googleapis.com/ajax/services/language/detect?q=Guten+Tag&v=1.0',
->>>>>>> d5064606
                                  u'title': u'Guten Tag'})
 
         self.assertTrue(count == 1)
@@ -505,17 +498,16 @@
         self.assertTrue(count > 0)
 
     def test_fetchpage(self):
-<<<<<<< HEAD
         """Loads a pipeline containing a fetchpage module
         """
         pipe_def = self._get_pipe_def("pipe_9420a757a49ddf11d8b98349abb5bcf4.json")
         p = pipe2py.compile.parse_and_build_pipe(self.context, pipe_def)
-        
-        count = 0
-        for i in p:
-            count += 1
-            #todo: check the data!
-            
+
+        count = 0
+        for i in p:
+            count += 1
+            #todo: check the data!
+
         self.assertTrue(count > 0)
 
     def test_fetchpage_loop(self):
@@ -523,12 +515,12 @@
         """
         pipe_def = self._get_pipe_def("pipe_188eca77fd28c96c559f71f5729d91ec.json")
         p = pipe2py.compile.parse_and_build_pipe(self.context, pipe_def)
-        
-        count = 0
-        for i in p:
-            count += 1
-            #todo: check the data!
-            
+
+        count = 0
+        for i in p:
+            count += 1
+            #todo: check the data!
+
         self.assertTrue(count > 0)
 
     def test_split(self):
@@ -536,25 +528,25 @@
         """
         pipe_def = self._get_pipe_def("pipe_QMrlL_FS3BGlpwryODY80A.json")
         p = pipe2py.compile.parse_and_build_pipe(self.context, pipe_def)
-        
-        count = 0
-        for i in p:
-            count += 1
-            #todo: check the data!
-            
+
+        count = 0
+        for i in p:
+            count += 1
+            #todo: check the data!
+
         #todo? self.assertTrue(count > 0)
-        
+
     def test_xpathfetchpage_1(self):
         """Loads a pipeline containing xpathfetchpage
         """
         pipe_def = self._get_pipe_def("pipe_a08134746e30a6dd3a7cb3c0cf098692.json")
         p = pipe2py.compile.parse_and_build_pipe(self.context, pipe_def)
-        
+
         try:
             count = 0
             for i in p:
                 self.assertTrue('title' in i)
-                
+
                 count += 1
             self.assertTrue(count > 0)
         except ImportError:
@@ -565,28 +557,14 @@
         """
         pipe_def = self._get_pipe_def("pipe_zKJifuNS3BGLRQK_GsevXg.json")
         p = pipe2py.compile.parse_and_build_pipe(self.context, pipe_def)
-        
+
         count = 0
         for i in p:
             count += 1
         self.assertTrue(count == 0)  #empty feed
-        
+
     #todo test simplemath divide by zero and check/implement yahoo handling
-        
-=======
-        """Test the fetchpage module
-        """
-
-        pipe_def = self._get_pipe_def("pipe_9783855e9f935ea050d828d7d6a83b29.json")
-        p = pipe2py.compile.parse_and_build_pipe(self.context, pipe_def)
-
-        print "Hello World"
-
-        self.assertTrue(False)
-
->>>>>>> d5064606
     #todo test malformed pipeline syntax too
-
     #todo test pipe compilation too, i.e. compare output against an expected .py file
 
 if __name__ == '__main__':
